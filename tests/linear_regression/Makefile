--- conflicted
+++ resolved
@@ -1,16 +1,7 @@
-<<<<<<< HEAD
 ROOT = ../..
 TARGETS = linear_regression
 LIBS = pthread dl
 ARGS = linear_regression_datafiles/key_file_500MB.txt
-=======
-TEST_ROOT = ..
-LIBS = pthread
-ARGS = linear_regression_datafiles/key_file_50MB.txt
-<<<<<<< HEAD
->>>>>>> 4d5628d162b7cdfa13645b696cfc187126b21929
-=======
->>>>>>> 4d5628d1
 
 include $(ROOT)/common.mk
 
